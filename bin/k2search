--- conflicted
+++ resolved
@@ -5,7 +5,7 @@
 from __future__ import division
 import sys
 import numpy as np
-import pyfits as pf
+from astropy.io import fits as pf
 import matplotlib as mpl
 mpl.use('AGG')
 import matplotlib.pyplot as pl
@@ -58,7 +58,7 @@
     is_root = rank == root
 
     if size < 2:
-        print "Error, at least one worker node required.\nStart with mpirun -n N_WORKER_NODES+1 bls_search.py"
+        print ("Error, at least one worker node required.\nStart with mpirun -n N_WORKER_NODES+1 bls_search.py")
         sys.exit(1)
 
     sargs = {}
@@ -68,9 +68,9 @@
     ## File IO node
     ## ------------
     if is_root:
-        files = map(abspath, sorted(glob(join(args.data_dir,'*.fits'))))
+        files = list(map(abspath, sorted(glob(join(args.data_dir,'*.fits')))))
         epics = array(map(lambda fn:int(basename(fn).split('_')[1]), files))	
-        free_workers = range(1,size)
+        free_workers = list(range(1,size))
         active_workers = []
 
         all_items = files[args.start_i:args.end_i]
@@ -105,9 +105,9 @@
                         free_workers.append(w)
                         active_workers.remove(w)
                         n_finished_items += 1
-                        print "EPIC {:9d} {:3d}/{:3d}".format(epic, n_items,n_finished_items)
+                        print ("EPIC {:9d} {:3d}/{:3d}".format(epic, n_items,n_finished_items))
                     except:
-                        print "Failed on EPIC {:9d} {:3d}/{:3d}".format(epic, n_items,n_finished_items)
+                        print ("Failed on EPIC {:9d} {:3d}/{:3d}".format(epic, n_items,n_finished_items))
                 
             if time() - time_last_save > 30:
                 save(results)
@@ -122,19 +122,6 @@
     ## -----------
     else:
         if args.do_plots:
-<<<<<<< HEAD
-            fig = pl.figure()
-            gs  = GridSpec(6,3)
-            ax_lctime = pl.subplot(gs[0:2,:])
-            ax_lcfold = pl.subplot(gs[4,1:])
-            ax_lnlike = pl.subplot(gs[3,2])
-            ax_lcoe   = pl.subplot(gs[2,1]), pl.subplot(gs[2,2])
-            ax_sde    = pl.subplot(gs[5,1:])
-            ax_transits = pl.subplot(gs[3:,0])
-            ax_info = pl.subplot(gs[2,0])
-            ax_ec = pl.subplot(gs[3,1])
-            axes = [ax_lctime, ax_lcfold, ax_lnlike, ax_lcoe[0], ax_lcoe[1], ax_sde, ax_transits, ax_info, ax_ec]
-=======
             PW,PH = 8.27, 11.69
             rc('axes', labelsize=7, titlesize=8)
             rc('font', size=6)
@@ -158,7 +145,6 @@
             ax_info = subplot(gs[0,0])
             ax_ec = subplot(gs[1,1])
             axes = [ax_lctime,ax_lcpos,ax_lcwhite, ax_lcfold, ax_lnlike, ax_lcoe[0], ax_lcoe[1], ax_sde, ax_transits, ax_info, ax_ec]
->>>>>>> 4dd6d83c
 
         while True:
             fname = comm.recv(source=root, tag=0)
@@ -188,15 +174,9 @@
                 ax_lcoe[0].set_title('Folded transit and model')
                 ax_lcoe[1].set_title('Even and odd transits')
                 ax_lcfold.set_title('Folded light curve')
-<<<<<<< HEAD
-                fig.tight_layout()
+
+                #fig.tight_layout()
                 fig.savefig(join(args.plot_dir,'epic_{:9d}.{:s}'.format(ts.epic, args.plot_format)))
-=======
-                # fig.tight_layout()
-                # fig.savefig(join(args.plot_dir,'epic_{:9d}.'.format(ts.epic)))
-                fig.savefig('%sepic_%9d.%s' % (plot_dir,ts.epic,args.plot_format))
-                print 'Saved to %sepic_%9d.%s' % (plot_dir,ts.epic,args.plot_format)
->>>>>>> 4dd6d83c
 
             comm.send((ts.epic, ts.result), dest=root, tag=2)
             